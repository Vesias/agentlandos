--- conflicted
+++ resolved
@@ -55,11 +55,7 @@
     Token Payload Schema
     """
     username: str | None = None
-<<<<<<< HEAD
-    user_id: UUID | None = None
-=======
-    user_id: str | None = None
->>>>>>> a84211d6
+
 
 
 def verify_password(plain_password: str, hashed_password: str) -> bool:
@@ -104,109 +100,4 @@
     )
     try:
         payload = jwt.decode(token, settings.SECRET_KEY, algorithms=[settings.ALGORITHM])
-        username: str = payload.get("sub")
-<<<<<<< HEAD
-        user_id_str: str = payload.get("uid")
-        if username is None or user_id_str is None:
-            raise credentials_exception
-        token_data = TokenData(username=username, user_id=UUID(user_id_str))
-=======
-        user_id: str = payload.get("user_id")
-        if username is None:
-            raise credentials_exception
-        
-        # Load user from database for stable user_id
-        if user_id:
-            result = await session.execute(
-                select(User).where(User.id == UUID(user_id))
-            )
-            user = result.scalar_one_or_none()
-            if user and user.username == username:
-                return TokenData(username=username, user_id=str(user.id))
-        
-        # Fallback: Load by username and get stable ID
-        result = await session.execute(
-            select(User).where(User.username == username)
-        )
-        user = result.scalar_one_or_none()
-        if user:
-            return TokenData(username=username, user_id=str(user.id))
-            
-        # If user doesn't exist in DB, return with legacy approach for now
-        # TODO: Create user record for migration from username-based auth
-        return TokenData(username=username, user_id=None)
-        
->>>>>>> a84211d6
-    except JWTError:
-        raise credentials_exception
-
-
-@router.post("/register", response_model=dict)
-async def register(user: UserCreate):
-    """
-    Registriert einen neuen Benutzer
-    """
-    # TODO: In Datenbank speichern
-    hashed_password = get_password_hash(user.password)
-    
-    return {
-        "message": "Benutzer erfolgreich registriert",
-        "username": user.username,
-        "email": user.email,
-        "region": user.region,
-    }
-
-
-@router.post("/token", response_model=Token)
-async def login(form_data: Annotated[OAuth2PasswordRequestForm, Depends()]):
-    """
-    Authentifiziert einen Benutzer und gibt ein Token zurück
-    SICHERHEIT: Rate Limiting und Brute Force Protection implementiert
-    """
-    import logging
-    logger = logging.getLogger(__name__)
-    
-    # SICHERHEIT: Rate Limiting für Login-Versuche prüfen
-    # TODO: Implementiere Redis-basiertes Rate Limiting
-    
-    # KRITISCH: Entferne hardcoded Credentials in Produktion!
-    # Temporäre Demo-Implementierung - MUSS durch echte DB-Validierung ersetzt werden
-    if form_data.username == "demo" and form_data.password == "saarland2024":
-        logger.warning("SECURITY WARNING: Using hardcoded demo credentials!")
-        
-        access_token_expires = timedelta(minutes=settings.ACCESS_TOKEN_EXPIRE_MINUTES)
-        access_token = create_access_token(
-            data={"sub": form_data.username, "uid": str(DEMO_USER_ID)},
-            expires_delta=access_token_expires,
-        )
-        
-        # SICHERHEIT: Erfolgreiche Anmeldung loggen
-        logger.info(f"Successful login for user: {form_data.username}")
-        
-        return {"access_token": access_token, "token_type": "bearer"}
-    
-    # SICHERHEIT: Fehlgeschlagene Anmeldeversuche loggen
-    logger.warning(f"Failed login attempt for user: {form_data.username}")
-    
-    # TODO: Implementiere Account Lockout nach mehreren Fehlversuchen
-    # TODO: Implementiere CAPTCHA nach 3 Fehlversuchen
-    
-    raise HTTPException(
-        status_code=status.HTTP_401_UNAUTHORIZED,
-        detail="Falsche Anmeldedaten",
-        headers={"WWW-Authenticate": "Bearer"},
-    )
-
-
-@router.get("/me")
-async def read_users_me(current_user: Annotated[TokenData, Depends(get_current_user)]):
-    """
-    Gibt Informationen über den aktuellen Benutzer zurück
-    """
-    return {
-        "user_id": str(current_user.user_id),
-        "username": current_user.username,
-        "email": f"{current_user.username}@agentland.saarland",
-        "region": "Saarland",
-        "language_preference": "de",
-    }+        username: str = payload.get("sub")